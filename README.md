# aicollective.tools

> Explore a curated selection of AI tools and resources.

We're thrilled to invite you to this our open-source community dedicated in creating a comprehensive collection of tools that developers, researchers, and enthusiasts can access, and collaborate on.You can help by sending [Pull Requests](https://github.com/Hyraze/ai-collective-tools/pulls) to add more services and make sure to review our [Contribution Guidelines](https://github.com/Hyraze/ai-collective-tools/blob/main/CONTRIBUTING.md) for detailed information on how to get started.

[![Open Source Love svg1](https://badges.frapsoft.com/os/v1/open-source.svg?v=103)](https://github.com/ellerbrock/open-source-badges/)
[![Track Awesome List](https://www.trackawesomelist.com/badge.svg)](https://www.trackawesomelist.com/Hyraze/ai-collective-tools)
[![FOSSA Status](https://app.fossa.com/api/projects/git%2Bgithub.com%2FHyraze%2Fai-collective-tools.svg?type=shield&issueType=license)](https://app.fossa.com/projects/git%2Bgithub.com%2FHyraze%2Fai-collective-tools?ref=badge_shield&issueType=license)
![PRs Welcome](https://img.shields.io/badge/PRs-welcome-brightgreen.svg?style=flat)
![Visitors](https://api.visitorbadge.io/api/visitors?path=https%3A%2F%2Fgithub.com%2FHyraze%2Fai-collective-tools&countColor=%2337d67a&style=flat)
![GitHub contributors](https://img.shields.io/github/contributors/Hyraze/ai-collective-tools)
![GitHub last commit](https://img.shields.io/github/last-commit/Hyraze/ai-collective-tools)
![Github](https://img.shields.io/github/license/Hyraze/ai-collective-tools)
![GitHub issues](https://img.shields.io/github/issues/Hyraze/ai-collective-tools)
![GitHub pull requests](https://img.shields.io/github/issues-pr/Hyraze/ai-collective-tools)

<a href="https://www.producthunt.com/posts/ai-collective-tools?utm_source=badge-featured&utm_medium=badge&utm_souce=badge-ai&#0045;collective&#0045;tools" target="_blank"><img src="https://api.producthunt.com/widgets/embed-image/v1/featured.svg?post_id=419835&theme=light" alt="AI&#0032;Collective&#0032;Tools - Explore&#0032;a&#0032;curated&#0032;selection&#0032;of&#0032;AI&#0032;tools&#0032;and&#0032;resources&#0046; | Product Hunt" style="width: 250px; height: 54px;" width="250" height="54" /></a>

## Pricing

Use these hashtags in search to filter out the tools

- `#free`
- `#freemium`
- `#paid`
- `#opensource`

# Table of Contents

- [3D](#3d)
- [Agriculture](#agriculture)
- [Art](#art)
- [Audio Editing](#audio-editing)
- [Avatars](#avatars)
- [Chatbots](#chatbots)
- [Code Assistant](#code-assistant)
- [Cooking](#cooking)
- [Copywriting](#copywriting)
- [Crypto](#crypto)
- [Customer Support](#customer-support)
- [Dating](#dating)
- [Design Assistant](#design-assistant)
- [Design Generator](#design-generator)
- [Developer](#developer)
- [E-Commerce](#e-commerce)
- [Education](#education)
- [Email Assistant](#email-assistant)
- [Experiments](#experiments)
- [Fashion](#fashion)
- [Finance](#finance)
- [Fitness](#fitness)
- [Fun Tools](#fun-tools)
- [Gaming](#gaming)
- [General Writing](#general-writing)
- [Gift Ideas](#gift-ideas)
- [HealthCare](#healthcare)
- [Human Resources](#human-resources)
- [Image Classification](#image-classification)
- [Image Editing](#image-editing)
- [Image Generator](#image-generator)
- [Interior Designing](#interior-designing)
- [Legal Assistant](#legal-assistant)
- [Logo Generator](#logo-generator)
- [Low Code](#low-code)
- [Models](#models)
- [Music](#music)
- [Paraphraser](#paraphraser)
- [Personal Assistant](#personal-assistant)
- [Presentations](#presentations)
- [Productivity](#productivity)
- [Prompt Generator](#prompt-generator)
- [Psychology](#psychology)
- [Real Estate](#real-estate)
- [Religion](#religion)
- [Research](#research)
- [Resume](#resume)
- [Sales](#sales)
- [Search Engine](#search-engine)
- [SEO](#seo)
- [Shopping](#shopping)
- [Social Media](#social-media)
- [Spreadsheets](#spreadsheets)
- [SQL](#sql)
- [Startup Tools](#startup-tools)
- [Story Teller](#story-teller)
- [Summarizer](#summarizer)
- [Testing](#testing)
- [Text to Speech](#text-to-speech)
- [Text to Image](#text-to-image)
- [Transcriber](#transcriber)
- [Travel](#travel)
- [Video Editing](#video-editing)
- [Video Generator](#video-generator)
- [Weather](#weather)
- [Writing Generator](#writing-generator)
- [Other Resources](#other-resources)

## 3D

- [3DFY](https://app.3dfy.ai/) - Generate high-quality 3D models, automatically, in certain object categories using text-prompts. `#paid`
- [Alpha3D](https://www.alpha3d.io/) - Alpha3D is a revolutionary generative AI-powered platform that transforms 2D images into high-quality 3D assets at scale. `#paid`
- [Any Image to 3D](https://www.csm.ai/any-image-to-3d) - Simplifies the process of converting 2D images into fully detailed 3D models, catering to industries like gaming, robotics, mixed reality, VFX, and e-commerce. `#free`
- [OctoEverywhere](https://octoeverywhere.com/) - OctoEverywhere is a 3D printing failure detection assistant that uses computer vision algorithms to detect printing errors such as spaghetti, layer shifts, adhesion issues, and more `#paid`
- [Spyne](https://www.spyne.ai/) - Spyne is helping used-car dealerships and marketplaces create engaging VDPs with 360° views and images that sell better. `#paid`
- [GET3D-Nvidia](https://nv-tlabs.github.io/GET3D/) - Generative 3D Textured Shapes from Images. `#free`
- [Meshy](https://www.meshy.ai) - Create Stunning 3D Game Assets with AI `#free`
- [Pixela AI](https://pixela.ai/) - AI-generated game textures. Share yours with the community! `#free`
- [StudioGPT by Latent Labs](https://www.latentlabs.art/) - Reimagine Your Visual Designs with AI-Powered Creativity. `#paid`
- [Pool Planner AI](https://poolplannerai.com/) - Visualize Your Dream Pool Design `#paid`
- [Omnia](https://www.theomnia.io/) - Create 3D models based on text prompts or uploaded images. `#paid`
- [Heroify](https://www.heroify.lol/) - Generate high-quality 3D graphics for landing pages. `#paid`
- [Tafi Avatar](https://www.maketafi.com/ai) - Text-to-3D Character Engine. `#paid`
- [Unity](https://unity.com/ai) - Craft interactive, dynamic 3D content for AR, VR, mobile, desktop, and web platforms. `#paid`
-

**[⬆️ Back to Top](#table-of-contents)**

## Agriculture

- [Cybertiks](https://cybertiks.com/) - Revolutionizing Agriculture and Environmental Monitoring with AI `#paid`
- [GreenThumb](https://www.messengerx.io/) - Unlock the World of Gardening with Your AI Companion `#free`
- [Vinetribe](https://vinetribe.co/concierge) - Fosters an inclusive wine community through guided at-home tastings `#free`

**[⬆️ Back to Top](#table-of-contents)**

## Art

- [BlueWillow](https://www.bluewillow.ai) - Prompt based AI image generating tool for logos, characters, digital artwork, etc. `#free`
- [Easy-Peasy.ai](https://easy-peasy.ai) - AI copywriting tools to help you tell your story in the most engaging way. `#freemium`
- [Dall-E 3](https://openai.com/dall-e-3) - AI image generator accesible Microsoft's Bing Chat and Bing Image Creator `#free`
- [PixAI.Art](https://pixai.art) - AI art generator designed specifically for creating anime-inspired artwork `#free`
- [lexical.Art](https://lexica.art) -AI image generation tool that allows you to create images from text descriptions. `#free`
- [seaart.ai](https://www.seaart.ai/) - AI image generation tool with advanced configurations available, tons of ready to use models and image enhancements, text to img , img to text and much. `#freemium`

**[⬆️ Back to Top](#table-of-contents)**

## Audio Editing

- [AI Sound Copilot](https://www.waanda.org/) - Effortless Sound Effects Creation for Videos and Games `#free`
- [Audiogen](https://www.audiogen.co/) - Elevate Your Creations with AI-Generated Sounds `#freemium`
- [CrystalSound](https://crystalsound.ai/) - Experience noise-free audio with AI.`#freemium`
- [Gladia](https://www.gladia.io/) - Speech-to-Text API. `#freemium`
- [Krisp](https://krisp.ai) - Krisp's AI removes background noise & echo from meetings `#freemium`
- [VideoDubber](https://videodubber.ai) - Offers free video translation, dubbing, voice cloning, and text-to-speech services. `#freemium`

**[⬆️ Back to Top](#table-of-contents)**

## Avatars

- [Ascendant Art](https://apps.apple.com/us/app/ascendant-art-ai-avatars/) - Utilizes artificial intelligence to enable users to craft personalized avatar images. `#paid`
- [Never AI](https://www.never.tech) - Unlock Your Imagination with Never's Hyper-Realistic AI Images. `#paid`
- [Staf](https://www.staf.ai/) - Streamline Your Business with Curated AI Solutions `#paid`

**[⬆️ Back to Top](#table-of-contents)**

## Chatbots

- [Bard](https://bard.google.com/) - An experimental AI chatbot by Google, powered by the LaMDA model. `#free`
- [Bing Chat](https://www.bing.com/chat) - A conversational AI language model powered by Microsoft Bing. `#free`
- [Character.AI](https://character.ai/) - Character.AI lets you create characters and chat to them. `#freemium`
- [ChatGPT](https://chat.openai.com/chat) - ChatGPT by OpenAI is a large language model that interacts in a conversational way. `#freemium`
- [ChatPDF](https://www.chatpdf.com/) - Chat with any PDF. `#free`
- [ChatSonic](https://writesonic.com/chat) - An AI-powered assistant that enables text and image creation. `#freemium`
- [MediSearch](https://medisearch.io) - This tool is a medical AI chatbot which gives you direct science-based answers to medical questions `#free`
- [Phind](https://www.phind.com/) - An AI-powered coding and technical assistant, making complex tasks simpler. `#freemium`
- [Smitty](https://www.smitty.ai/) - Streamlining processes and providing agile, efficient responses to your unique business needs. `#freemium`
- [Tidio](https://www.tidio.com/) - Tidio Live Chat & AI Chatbots , Accelerate your growth with AI customer service `#freemium`

**[⬆️ Back to Top](#table-of-contents)**

## Code Assistant

- [Blackbox](https://blackbox.dev/) - Blackbox is an AI-powered code editor that helps developers write code faster and more efficiently. `#freemium`
- [Bugasura](https://bugasura.io/) - Bug tracker designed to streamline the reporting, tracking, and closing of bugs for modern technology teams. `#freemium`
- [Codeium](https://codeium.com/) - AI-powered code acceleration toolkit to code smarter, not harder. `#free`
- [Copilot](https://github.com/features/copilot) - AI assistant that speeds up delivery and keeps your code safe `#paid`
- [Cursor.sh](https://cursor.sh) - This tool uses GPT-4 to help you code that increases productivity `#freemium`
- [Devassistant.ai](https://devassistant.ai/) - Your AI Co-Programmer for Efficient Development `#paid`
- [Lintrule](https://www.lintrule.com/) - Supercharge Code Reviews and Policy Enforcement `#paid`
- [Safurai](https://www.safurai.com/) - The AI Code Assistant that really helps developers. `#free`
- [Sizzle AI](https://web.szl.ai/) - Sizzle isn't just any app It's your personalized AI-powered tutor with the mission to make learning amazing for all.Search any Maths, coding Problems with Sizzle. `#free`
- [Tabnine](https://www.tabnine.com/) - Tabnine helps developers write code faster, in any IDE. `#freemium`

**[⬆️ Back to Top](#table-of-contents)**

## Cooking

- [dishgen](https://www.dishgen.com/) - DishGen is a smart recipe assistant that can simplify healthy cooking for you. `#freemium`
- [Mr. Cook](https://www.mrcook.app/en/tools/recipe-generator) - Your AI-Powered Recipe Generator `#free`

**[⬆️ Back to Top](#table-of-contents)**

## Copywriting

- [Heroguide](https://www.heroguide.ai/) - Craft your unique brand message effortlessly with the Heroguide. `#free`
- [SmartBird](https://smartbird.ai/) - SmartBird: Your AI Assistant for Effortless Communication `#paid`

**[⬆️ Back to Top](#table-of-contents)**

## Crypto

- [Coinfeeds](https://chat.coinfeeds.io/)- Your Crypto Chatbot Companion, ask it anything! `#free`

**[⬆️ Back to Top](#table-of-contents)**

## Customer Support

- [Boom AI](https://boom.ai/) - powered voice agents and services built by contact center experts. `#freemium`
- [Chatfuel AI](https://chatfuel.com/lite) - AI-powered chatbot platform: elevate customer support and sales `#freemium`
- [Doks](https://doks.ai/) - Chatbot creation tool that empowers businesses to train chatbots using their website and documentation content. `#paid`
- [Humata AI](https://www.humata.ai/) - ChatGPT for your files. `#free`

**[⬆️ Back to Top](#table-of-contents)**

## Dating

- [FantasyGF.ai](https://fantasygf.ai/) - (N)SFW Chat with AI Girlfriends. Create your own AI Girlfriend, chat with her, ask her for pictures, or listen to her voice. Most advanced AI Girlfriend builder and chatting model. Chat with AI versions of OnlyFans Girls. `#freemium`
- [Candy.ai](https://candy.ai/discover) - Your dream companion awaits! Create your Virtual Girlfriend, shape her personality and bring her to life in one click. 100% powered by Artificial Intelligence. `#freemium`
- [DatePlanner.ai](https://dateplanner.ai/) - Online dating is competitive. Stand out with thoughtful date ideas and interesting conversation topics. `#paid`
- [Dates.ai](https://www.dates.ai) - Dates.ai: Where authenticity meets AI to revolutionize dating, fostering genuine connections in a fraud-free and fair environment. `#free`
- [DreamGF](https://dreamgf.ai/) - DreamGF uses AI algorithms to generate virtual partners according to user preferences. Users can customize the appearance, personality, and other traits. `#freemium`
- [Pickmyline](https://www.pickmyline.online/) - Not able to start conversation even after getting matched? Here is a ChatGPT powered pickup line generator for you!! `#free`
- [Yourmove.ai](https://www.yourmove.ai/) - Making conversations easier. So you can spend less time texting, and more time dating. `#freemium`

**[⬆️ Back to Top](#table-of-contents)**

## Design Assistant

- [AI Site Builder](https://library.relume.io/ai-site-builder) - Create a marketing website for any company in minutes using systems you already love. `#freemium`
- [Diagrammaton](https://www.figma.com/community/plugin/1295127627739218424/diagrammaton) - Diagrammaton converts natural language descriptions into fleshed out diagrams. `#free`
- [Feathery](https://ai.feathery.io/) - Users can design forms in seconds without coding or design skills. `#freemium`
- [Paintit.ai](https://paintit.ai/interior-ai/) - Paintit.ai is an AI-powered tool that enables users to generate unique AI interior visualizations in minutes `#free`

**[⬆️ Back to Top](#table-of-contents)**

## Design Generator

- [Book Witch](https://bookwitch.io/) - Use the power of AI to create complete e-books with just one click! `#freemium`
- [Canva](https://www.canva.com/) - Use it to create social media posts, presentations, posters, videos, logos and more. `#freemium`
- [Designs AI](https://designs.ai/) - Make a logo, video, social media banner, business card, flyer, mockup and more with AI. `#freemium`
<<<<<<< HEAD
- [Galileo AI](https://www.usegalileo.ai/) - Galileo AI is a UI generation platform for easy and fast design ideation
=======
- [Galileo AI](https://www.usegalileo.ai/explore) -Galileo AI is a UI generation platform for easy and fast design ideation.Generative AI for user interface design, empowering you to design beyond imagination with speed . `#freemium`
>>>>>>> b249ca3e
- [Stream Slides](https://streamslide.io/) - YouTube Video to Slides Converter. `#free`
- [svg.io](https://svg.io) - The power of AI with our Free Text-to-SVG Generator! Effortlessly convert your text prompts into stunning SVG images using our advanced AI technology. `free`
  
## Developer

- [Mintlify](https://mintlify.com/) - Mintlify: Streamline code documentation with one-click automation for developers, enhancing code clarity and saving time. `#freemium`

**[⬆️ Back to Top](#table-of-contents)**

## E-Commerce

- [Aidaptive](https://aidaptive.com/request-demo) - Predictive personalization engines for eCommerce and Hospitality `#paid`
- [Hulk](https://hulkhelper-ai.webflow.io/) - Personalized Shopping Experience `#free`
- [Lumiere 3D](https://www.lumiere3d.ai/) - This tool is verified because it is either an established company or has good social media presence `#paid`
- [Sellesta](https://sellesta.com/marketplace/) - Revamp your Amazon business with Sellesta AI tools! Keyword Research, Listing Optimization, and Keyword Tracking. `#freemium`

**[⬆️ Back to Top](#table-of-contents)**

## Education

- [ClassPoint AI](https://www.classpoint.io/) - AI tool for teachers to generate questions out of any PowerPoint slide. `#free`
- [ClipDish](https://apps.apple.com/us/app/clipdish-simplify-cooking/id1465427291) - AI-Enhanced Recipe Revolution with ClipDish `#paid`
- [Education CoPilot](https://educationcopilot.com/) - AI tool helps teachers design their curriculum, lesson plans and activities, and track the progress of their students. `#freemium`
- [Formative AI](https://www.formative.com/ai-powered) - AI tool that assists teachers in assessing their students’ work. `#free`
- [Gradescope](https://www.gradescope.com/) - AI-powered grading and assessment tool. `#freemium`
- [Huxli.ai](https://huxli.ai/) - Elevate Your Writing, Supercharge Your Productivity `#freemium`
- [PagePundit](https://pagepundit.com/) - Discover Tailored Book Suggestions Effortlessly `#free`
- [QuillBot](https://quillbot.com/) - AI-powered paraphrasing tool. `#freemium`
- [SlidesAI.io](https://www.slidesai.io/) - powerful AI tool that can help teachers create visually appealing and engaging presentations for their classroom teaching instantly. `#freemium`
- [Sibyl AI](https://sibyls.ai/) - Provide guidance, insights, and support for individuals at different levels of spiritual exploration, from neophytes to adepts and holistic practitioners. `#paid`
- [SocratiQ](https://socratiq.ai/) - The Future of Education, Integrated `#paid`
- [Textero.ai AI Essay Writer](https://textero.ai/) - Your reliable AI academic assistant for tasks of any scale. `#free`
- [Otter.ai](https://otter.ai/) - Ai meeting assistant that records audio, write notes, captures action items, and generates summaries. `#freemium`

**[⬆️ Back to Top](#table-of-contents)**

## Email Assistant

- [Rytr](https://rytr.me/) - AI writing assistant for fast, affordable, high-quality content. `#freemium`
- [Zapier](https://zapier.com/blog/best-ai-email-assistant/) - Discover the top AI email assistants that streamline your inbox and supercharge your productivity. `#freemium`

**[⬆️ Back to Top](#table-of-contents)**

## Experiments

- [Hey Data](https://heydata.org/) - Personalized prompt framework and shortcut suite for Apple devices that replaces Siri with ChatGPT. `#paid`

**[⬆️ Back to Top](#table-of-contents)**

## Fashion

- [Artificial Printer](https://artificialprinter.com/) - Print personalized t-shirts. `#free`
- [Dressrious](https://www.dressrious.com/) - Offers personalized daily outfit recommendations based on users' wardrobe items, weather conditions, occasions, and color preferences. `#free`

**[⬆️ Back to Top](#table-of-contents)**

## Finance

- [BeeBee AI](https://www.beebee.ai/) - Financial reports and earnings calls become easily understandable with key insights for everyday investors. `#free`
- [Coinfeeds](https://chat.coinfeeds.io/) - Your Crypto Chatbot Companion, ask it anything! `#free`
- [Durable](https://durable.co/) - Build a website in 30 seconds with AI, leveraging AI-powered design and marketing tools to boost traffic and increase revenue. `#freemium`
- [EarningsEdge](https://www.earningsedge.ai/) - Gain the Edge in Competitive Investing `#freemium`
- [HoopsAI](https://www.hoopsai.com/) - Offers real-time trading insights and analysis for retail investors. `#free`
- [Uptrends.ai](https://app.uptrends.ai/trending) - The first AI stock market news monitoring platform made for DIY investors. Uptrends.ai analyzes chatter to help you find the trends & events that matter. `#paid`

**[⬆️ Back to Top](#table-of-contents)**

## Fitness

- [Alpa AI](https://www.alfa-ai.com/) - To train the right way without depending on anyone but their self-anytime, everywhere. `#freemium`
- [Hypereficient](https://hyperficient.org/) - Optimizes workout routines for maximum muscle gain in less time. `#free`
- [PPLEGPT](https://pplegpt.vercel.app/) - Your next exercise in seconds `#free`
- [Sista.AI](https://sista.ai/fitness-coach) - Personalized workout plans, goal setting, nutrition coaching, injury prevention, mind-body connection, and ongoing support to help you achieve your fitness goals. `#paid`
- [Zing Coach](https://zing.body.scan.zingproduction.com/) - AI-powered fitness tool, streamlines the process of evaluating fitness levels `#free`
- [Coachify](https://coachify.ai/) - Your Personalized Fitness Coach Powered by AI `#paid`


**[⬆️ Back to Top](#table-of-contents)**

## Fun Tools

- [BabbleBox](https://babblebox.ai/) - AI tool that enhances conversational experiences by emulating human-like conversations `#free`
- [ComicifyAI](https://comicify-ai.vercel.app/) - Turn Text into Captivating Comics with ComicifyAI `#free`
- [Convenient Hairstyle](https://hairstyle.cvhtechnology.com/) - Transform Your Look with Personalized Hairstyle Exploration `#free`
- [Dream Interpreter](https://dreaminterpreter.ai/) - Dream interpreter using GPT-3 `#free`
- [GreenThumb](https://www.messengerx.io/greenthumb) - Unlock the World of Gardening with Your AI Companion `#free`
- [SomniAI](https://somniai.com/) - Offers accurate and personalized interpretations of dreams in seconds. `#free`

**[⬆️ Back to Top](#table-of-contents)**

## Gaming

- [Booom.ai](https://joinplayroom.com/games/booom/) - Generate a trivia game using AI `#free`

**[⬆️ Back to Top](#table-of-contents)**

## General Writing

- [AIEpics](https://aiepics.com/) - Generates unique and copyright-free poems based on user-entered prompts. #opensource `#free`
- [Free Essay Generator](https://academichelp.net/free-essay-generator/) - Assists students and writers in creating high-quality essays effortlessly. `#free`
- [Incribo](https://incribo.com/) - Your AI Writing Companion. `#paid`
- [QuillBot](https://quillbot.com/) - An AI writing assistance, paraphrasing tool, Plagiarism Checker, Citation generator `#free`
- [StealthGPT](https://www.stealthgpt.ai/) - Generates undetectable AI Content avoiding plagiarism issues. `#paid`


**[⬆️ Back to Top](#table-of-contents)**

## Gift Ideas

- [AICardshop](https://www.aicardshop.com/) - Online platform for unique and personalized AI-generated art gifts for special occasions `#free`
- [Almowafir](https://almowafir.com/en/gift-hunter/) - Almowafir AI Gift Hunter finds the best gift for you `#free`
- [Botsy AI](https://botsy.ai/) - Recommends top-rated gifts from Amazon.com based on the recipient's interests and preferences. `#free`
- [Cool Gift Ideas](https://www.coolgiftideas.io/) - Find the perfect gift for anyone with creative ideas tailored to them. `#free`
- [DreamGift](https://dreamgift.ai/) - Discover personalized and unique gift ideas for every occasion. `#free`
- [Elf Help](https://www.elfhelp.ai/) - Free personalized gifting ideas for everyone on your list. `#free`
- [Giftassistant](https://www.giftassistant.io/) - Giftassistant.io is an AI-powered tool that quickly generates personalized gift ideas for any occasion. `#free`
- [Giftastic.ai](https://giftastic.ai/) - Personalized, unique and thoughtful gift recommendations `#free`
- [Giftbox](https://www.giftbox.co/) - Personalised gift recommendation for any occasion `#free`
- [Giftgenie AI](https://www.giftgenie.ai/) - Gift Genie AI is an AI-powered tool that assists users in finding the perfect gift for their recipient by generating personalized gift recommendations based on a brief description. `#free`
- [Gifts Genie](https://gen.gifts/) - Genie takes the stress out of gift-giving with AI-powered birthday gift ideas. `#free`
- [Gift Ideas AI](https://www.giftideasai.xyz/) - Provides personalized gift recommendations based on recipients' interests, age, gender, and occasions, making gift-giving effortless and enjoyable. `#free`
- [GiftHuntr](https://gifthuntr.com/) - GIft Giver powered by AI `#free`
- [Gift Matchr](https://giftmatchr.com/) - Your personal AI gift Assistant `#free`
- [Giftmethat](https://www.giftmethat.io/) - Revolutionizing Gift-Giving : GiftMeThat's AI-Powered Platform `#free`
- [Imajinn.ai](https://imajinn.ai/portrait) - Imajinn AIP's AI Couple Portrait Canvas is a one-of-a-kind and romantic way to immortalize your love. `#paid`
- [Intelli Gift](https://intelli.gift/) - Gift smarter with intelli.gift - The AI-powered gift advisor `#free`
- [Lazy Cards](https://lazy.cards/) - Lazy Cards is a convenient and thoughtful service that offers AI-written greeting cards for various occasions `#free`
- [Magic Type AI](https://www.magictype.ai/) - Write greetings, poetry and rap lyrics using AI. `#free`
- [Outdone](https://www.outdone.io/) - Outdone is a gift recommender that simplifies the process of shopping for special occasions `#free`
- [Perfectgift](https://perfectgift.ai/) - PerfectGift.AI is an AI-powered tool that generates personalized gift ideas for any occasion by utilizing advanced Artificial Intelligence algorithms. `#free`
- [Santa AI](https://www.santa.artflow.ai/) - Create your own unique Santa video greeting `#free`
- [Silly Robot Cards](https://www.sillyrobotcards.com/) - Customized greeting card design with unique touch. `#paid`
- [Smart Gift AI](https://smartgiftai.com/) - AI-powered gifting platform `#free`
- [Snappy](https://snappygifts.com/home) - Send personalized choices—for any budget or occasion, now or later—and let the recipient pick the gift they want.`#free`
- [Spread Positivity Today](https://spreadpositivitytoday.com/) - Send a Note. Spread Joy. `#free`
- [Text2present](https://text2present.com/) - Text2present.com is an AI-powered tool that enables users to effortlessly create customized presents for their friends, family, and acquaintances. `#free`
- [Write-a-card](https://write-a-card.co/) - Content generation for greeting cards. `#paid`
- [Your GiftWhisperer](https://yourgiftwhisperer.com/) - Discover the perfect personlized Gift! `#free`

**[⬆️ Back to Top](#table-of-contents)**

## HealthCare

- [Enlitic ](https://enlitic.com/) - an AI-driven application that lets you transform big data into relevant insights that can help you make more accurate, strategic, and timely decisions. `#paid`
- [MIRI](https://www.miri.health/) - Comprehensive Wellness Platform That Puts Experts in Your Pocket 24/7 `#free` 
- [Viz.AI](https://www.viz.ai/) - Offers a wide range of features to help healthcare professionals run their operations more efficiently and accurately. `#paid`

**[⬆️ Back to Top](#table-of-contents)**

## Human Resources

- [Cover Letter Copilot](https://coverlettercopilot.ai/) - Your AI-Powered Cover Letter Generator `#freemium`
- [Deepbrain AI](https://www.deepbrain.io/) - Innovate HR Process with AI Interview. `#paid`
- [ZapHire](https://www.zap-hire.com/) - AI-Powered Recruitment for Data-Driven Hiring. `#free`

**[⬆️ Back to Top](#table-of-contents)**

## Image Classification

- [AI or NOT](https://www.aiornot.com) - Determine whether an image has been generated by artificial intelligence or a human `#free`

**[⬆️ Back to Top](#table-of-contents)**

## Image Editing

- [AIPhotoeditor](https://photoeditor.ai/) - AIPhotoeditor is a free photo editor that allows users to remove unwanted objects, people, blemishes, or text from their images in seconds. `#free`
- [Image Candy](https://imgcandy.com/) - Online Image Editor - Image Candy `#free`
- [Photostockeditor](https://photostockeditor.com/tools/socialmedia-resize) - Intelligence Image Crop/Resize: Perfectly Tailored Social Media Images `#free`

**[⬆️ Back to Top](#table-of-contents)**

## Image Generator

- [AI Passport Photo](https://aipassportphoto.com/) - Take A Photo with Your Mobile Phone and Get Your Passport Photo in Seconds. `freemium`
- [Bing Image Creator](https://www.bing.com/images/create) - Image Creator from Microsoft Designer allows you to generate captivating images based on your words using AI. `freemium`
- [Ideaogram](https://ideogram.ai/t/trending) - This tool helps us to generate text in an image `#free`
- [ImageCreator](https://imagecreator.alkaidvision.com/) - A Professional PS plug-in powered by AI `#free`
- [Imagine](https://www.imagine.art) - Text to image with AI Art Generator `#freemium`
- [Ipic.ai](https://www.ipic.ai/) - Ipic.ai is a free AI image generator that can effortlessly create unique AI art. `#free`
- [Kaiber](https://kaiber.ai/) - Tell stories like never before with our advanced AI generation engine `#freemium`
- [Leonardo](https://leonardo.ai) - Text-to-image Create production-quality visual assets for your projects with unprecedented quality, speed, and style-consistency `#free`
- [MergeML](https://mergeml.com/) - Lightning Fast Image Generation `#free`
- [Midjourney AI](https://www.midjourneyai.ai/) - Just enter your prompt and click the generate button.No code required to generate your image!
- [Novita.ai](https://novita.ai/) - Novita is your go-to solution for fast and affordable AI image generation. `#paid`
- [Picsart](https://picsart.com/ai-image-generator/) - Convert words into an image in mere seconds with the Picsart AI Image Generator. `#freemium`
- [pica-ai](https://www.pica-ai.com/) - Experience funny or realistic face swapping effects. Begin by uploading your photo!. `freemium`
- [Remaker-Ai](https://remaker.ai/en) - All-in-one tool leveraging the capabilities of artificial intelligence. Craft and produce diverse content formats, spanning text, images, and beyond.`#free`
- [removebg](https://remove.bg/) - Remove any Image Background `#free`
- [Rentoor](https://rentoor.vercel.app) - Enhance your images with Rentoor's super-resolution feature, restoring clarity and detail for stunning visuals. `freemium`
- [Stable Diffusion Online](https://stablediffusionweb.com/#ai-image-generator) - text-to-image diffusion model capable of generating photo-realistic images given any text input, cultivates autonomous freedom to produce incredible imagery, empowers billions of people to create stunning art within seconds. `#opensource`
- [stockimg.ai](https://stockimg.ai/) - Stockimg is an all in one design and content creation tool powered by AI. You can easily generate logo, illustration, wallpaper, poster and more. `#freemium`
- [Top VS Best](https://topvsbest.com/aiimagecreator/) - Effortlessly craft mesmerizing and exclusive images through our AI-powered image generation. `#free`
- [Wepik AI](https://wepik.com/ai) - Text to Image Converter `#free`
- [Zoo](https://zoo.replicate.dev/) - Text-to-Image Playground `#free`

**[⬆️ Back to Top](#table-of-contents)**

## Interior Designing

- [AI Room Planner](https://airoomplanner.com/) - Get hundreds of interior design ideas for your room - free with no limit. `#free`

**[⬆️ Back to Top](#table-of-contents)**

## Legal Assistant

- [Casetext](https://casetext.com/) - an award-winning legal AI company developing cutting-edge tech for 10+ years. `#paid`
- [DoNotPay](https://donotpay.com/) - DoNotPay is an online legal service and chatbot. `#paid`
- [Latch](https://www.latchapp.com/) - Latch helps legal teams reduce the time, effort, and cost spent towards negotiating agreements. `#paid`

**[⬆️ Back to Top](#table-of-contents)**

## Logo Generator

- [LogoAi](https://www.logoai.com/logo-maker) - AI-powered logo maker and online design tool. `#freemium`
- [Placeit](https://placeit.net/) - user-friendly design platform that can be used to create logos, mockups, and videos. `#paid`
- [Zarla](https://www.zarla.com/) - Zarla uses AI to generate unique logo designs through various prompts. `#free`
- [Looka](https://looka.com/) - Use Looka's AI-powered platform to design a logo and build a brand you love. `#free`

**[⬆️ Back to Top](#table-of-contents)**

## Low Code

- [LoginLlama](https://loginllama.app/) - Enhance Security with LoginLlama's Suspicious Login Detection `#freemium`
- [Luminal](https://www.csv-gpt.com/) - Clean, transform and analyze spreadsheets at lightspeed with AI `#freemium`
- [Xero.AI](https://www.xerodotai.com/) - No-Code AI Platform for Simplified Machine Learning `#paid`

**[⬆️ Back to Top](#table-of-contents)**

## Models

- [Bloom](https://huggingface.co/docs/transformers/model_doc/bloom) - BLOOM by Hugging Face is a model similar to GPT-3
- [Claude 2](https://claude.ai/) - Talk to Claude, an AI assistant from Anthropic. `#paid`
- [Gopher](https://www.deepmind.com/blog/language-modelling-at-scale-gopher-ethical-considerations-and-retrieval) - Gopher by DeepMind is a 280 billion parameter language model. `#free`
- [LiteLLM](https://litellm.ai/) - An open-source library to simplify LLM completion + embedding calls. `#free` `#opensource`
- [LLaMA](https://ai.facebook.com/blog/large-language-model-llama-meta-ai/) - A foundational, 65-billion-parameter large language model by Meta. `#opensource` `#free`
- [LLaVA](https://llava-vl.github.io/) - Large Language and Vision Assistant #opensource `#free`
- [Llama 2](https://ai.meta.com/llama/) - The next generation of Meta's open source large language model. `#opensource` `#free`
- [OpenAI API](https://openai.com/api/) - OpenAI's API provides access to GPT-3 and GPT-4 models, which performs a wide variety of natural language tasks, and Codex, which translates natural language to code. `#freemium`
- [OPT](https://opt.alpa.ai/) - Open Pretrained Transformers (OPT) by Facebook is a suite of decoder-only pre-trained transformers. `#opensource` `#free`
- [Qwen](https://github.com/QwenLM/Qwen) - Pretrained large language model proposed by Alibaba Cloud. `#free`
- [Vicuna-13B](https://lmsys.org/blog/2023-03-30-vicuna/) - An open-source chatbot trained by fine-tuning LLaMA on user-shared conversations collected from ShareGPT. `#free`

**[⬆️ Back to Top](#table-of-contents)**

## Music

- [Riffusion](https://www.riffusion.com/) - Create music from text with styles, instruments, modifiers and genres. `#free`

**[⬆️ Back to Top](#table-of-contents)**

## Paraphraser

- [Better Synonyms](https://www.bettersynonyms.com/) - A convenient way to find better synonyms for words in a specific context. `#free`
- [Franz AI](https://chrome.google.com/webstore/detail/franz-ai-text-rewriter/lclcncbdhfpolppomniofbkiaaebaefg) - A Chrome extension to rewrite text using OpenAI API. `#free`
- [Penelope AI](https://penelope-ai.vercel.app/) - Speed up writing with paraphrasing, summarizing and story generation `#paid`
- [Quillbot Paraphraser](https://try.quillbot.com/) - Rewrite text for free. `#freemium`
- [Rewriteit AI](https://rewriteit.ai/) - Rewrite with Confidence: Enhance Your Writing with AI Technology `#free`
- [StudyCrumb](https://studycrumb.com/paraphrasing-tool) - This essay rephraser can change the wording of any content `#free`

**[⬆️ Back to Top](#table-of-contents)**

## Personal Assistant

- [ChatGPT Sidebar](https://chatgpt-sidebar.com/) - AI & you work side by side on any page `#free`
- [Pathfinder](https://www.summit.im/pathfinder/) - Pathfinder, brought to you by Summit, is an innovative AI-driven tool designed to assist individuals in creating personalized plans and strategies to achieve their goals. `#free`

**[⬆️ Back to Top](#table-of-contents)**

## Presentations
- [gamma.app](https://gamma.app) - Gamma is a new platform that allows users to create polished documents, presentations, and webpages in seconds using AI. `freemium`
- [Journey.io](https://journey.io/) - Journey.io is a storytelling platform that enables users to create interactive presentations, combining videos, slides, text, and embeds to captivate their audience. `#freemium`
**[⬆️ Back to Top](#table-of-contents)**

## Productivity

- [40h](https://40h.io/) - Map your career path and unlock your potential with the guidance of 40h. `#paid`
- [Accountabilabuddy](https://www.summit.im/accountabilabuddy) - Sends simple text reminders to help you stay on track and achieve your objectives. `#free`
- [DigestDiff](https://www.digestdiff.com/) - Codebase Insights Without Code Access with DigestDiff `#free`
- [Glimpse](https://glimpse.surf/) - Seamless browsing experience with conversation, writing, and editing assistance `#free`
- [Message AI](https://apps.apple.com/us/app/message-ai-gpt-tts/id6448740961) - Transform Text to Speech with Natural Accuracy `#paid`
- [Notion](https://www.notion.so/product/ai/) - Access the limitless power of AI, right inside Notion. Work faster. Write better. Think bigger. `#paid`
- [Posylanki](https://www.posylanki.live/) - Streamline Web Content Management & Enhance Browsing Experience `#free`
- [Releases Notes](https://www.releasesnotes.dev/) - Effortless Release Notes with Automation. `#free`
- [Scribot](https://play.google.com/store/apps/details?id=com.scribot.app) - Efficient Note-Taking with AI `#free`
- [Supermanage AI](https://supermanage.ai/) - Effortless prep for your 1-on-1 `#free`
- [Taskade](https://www.taskade.com/) - Taskade elegantly unifies your team tasks, notes, and mind, stripping away the noise to reveal the essence of productivity. `#freemium`

**[⬆️ Back to Top](#table-of-contents)**

## Prompt Generator

- [Geniea](https://geniea.com/) - Generated prompts for personal journeys. `#free`
- [PromptFolder](https://promptfolder.com/) - Allows users to create, save, and explore innovative prompts with features like variables, organization, and sharing. `#free`

**[⬆️ Back to Top](#table-of-contents)**

## Psychology

- [Selfgazer](https://www.selfgazer.com/) - Provides psychological tarot readings for users seeking self-exploration and personal insights through classic tarot symbolism. `#free`

**[⬆️ Back to Top](#table-of-contents)**

## Real Estate

- [HomeByte](https://homebyte.com/) - Find your dream home with the most advanced home search on the planet. `#free`
- [IACrea](https://iacrea.com/) - AI-powered Home Staging Solution `#paid`
- [InteriorAI](https://interiorai.com/) - Interior design ideas using Artificial Intelligence `#paid`
- [RealtyNinja](https://get.realtyninja.com/ai-listing-description-generator) - AI Listing Description Generator `#free`
- [RealtyGenius](https://realtygenius.ai/) - Offers efficient document management and collaboration functionalities for real estate professionals. `#freemium`
- [VirtualStagingAI](https://www.virtualstagingai.app/) - Virtually stage in one click `#paid`
- [Virtual House Flip](https://www.virtualhouseflip.com/) - Remodel homes using AI for stunning results `#paid`
- [Write.homes](https://write.homes/) - The ultimate real estate content creation tool `#free`

**[⬆️ Back to Top](#table-of-contents)**

## Religion

- [AstroGPT](https://vedicastrogpt.com/) - AstroGPT is a personalized astrology service that provides expert guidance for love, career, and more. `#free`
- [Gita GPT](https://www.gitagpt.in/) - Unlock the Power of AI with the Bhagavad Gita `#free`
- [Tarteel](https://www.tarteel.ai/) - Tarteel is an AI-powered Quran companion that helps users improve their recitation and memorization skills by providing real-time feedback, highlighting words, offering translations, and customizable challenges. `#paid`
- [Text With Jesus](https://textwith.me/jesus) - Enlightening conversations and a deeper connection to revered biblical figures. `#paid`

**[⬆️ Back to Top](#table-of-contents)**

## Research

- [Lime AI](https://www.datalimeai.com/) - AI-powered research assistant for data-related tasks, designed to streamline and simplify data research and analysis processes. `#paid`

**[⬆️ Back to Top](#table-of-contents)**

## Resume

- [LoopCV](https://www.loopcv.pro/) - Upload your CV, Select the type of Job You Want, and Press Start! Loopcv will Mass Apply on your behalf Every Single Day `#freemium`
- [resumA.I.](https://www.resumai.com/) - resumA.I. is a next generation intelligent resume builder for enabling more effective job applications `#freemium`
- [Resume AI Scanner](https://pdf.ai/tools/resume-ai-scanner) - Assists in assessing candidates by scanning their resumes, extracting relevant information, and generating questions to evaluate their suitability for a position. `#free`

**[⬆️ Back to Top](#table-of-contents)**

## Sales

- [Sellesta](https://sellesta.com/marketplace/) - Revamp your Amazon business with Sellesta AI tools! Keyword Research, Listing Optimization, and Keyword Tracking. Start Free Now! `#freemium`

**[⬆️ Back to Top](#table-of-contents)**

## Search Engine

- [Andi](https://andisearch.com/) - Andi is a generative AI-powered search engine `#free`
- [Anse](https://anse.app/) - Your Elegant AI Answer Companion `#paid`
- [GPTGO](https://googpt.ai/) - ChatGPT combined with Google search `#free`
- [Hai News](https://hai.news/) - Search with generative AI - Hai News `#free`
- [Opera One Browser](https://www.opera.com/one) - Opera One offers a liquid navigation experience with a focus on modular design and AI-powered web services. `#free`

**[⬆️ Back to Top](#table-of-contents)**

## SEO

- [Adaptify](https://www.adaptify.ai/) - Empower Business Success with AI-Powered ChatGPT `#paid`
- [AutoBlogging Pro](https://autoblogging.pro/) - AI-Powered Content Automation for WordPress Blogs `#freemium`
- [Frase](https://www.frase.io/) - Content optimization tool that helps businesses create SEO-friendly content quickly and easily. `#paid`
- [Surfer SEO](https://surferseo.com/) - SEO tool that helps users optimize their content for better search engine rankings. `#paid`
- [GrowthBar](https://www.growthbarseo.com/) - SEO tool designed to help marketers, bloggers, and content teams create SEO-friendly content. `#paid`

**[⬆️ Back to Top](#table-of-contents)**

## Shopping

- [Shop Guru AI](https://www.shopguru.io/) - Analyze customer reviews, providing you with trusted answers based on specific product information. `#free`

**[⬆️ Back to Top](#table-of-contents)**

## Social Media

- [Piggy Magic](https://piggy.to/magic) - Piggy Magic - Social Story Maker `#free`
- [StoriAI](https://storiai.com/) - Elevate Your Brand's Social Presence with StoriAI `#paid`

**[⬆️ Back to Top](#table-of-contents)**

## Spreadsheets

- [AI Excel Bot](https://aiexcelbot.com) - Write Excel and Google Sheets Formulas Faster With AI `#freemium`
- [Arcwise AI](https://arcwise.app/ai) - AI Copilot for Spreadsheets `#free`
- [CSV-GPT](https://www.csv-gpt.com/) - Enables users to ask natural language questions about their data and receive instant analysis and insights. `#free`
- [DataDistillr](https://datadistillr.com/) - Integrating your data has never been easier. `#paid`
- [Dataspot](https://dataspot.ai/) - Understand any data instantly using AI `#freemium`
- [Excel Formula Bot](https://excelformulabot.com/) - Create Excel formulas in seconds with AI-powered formula generators. `#freemium`
- [GPTExcel](https://gptexcel.uk/) - Effortlessly create and understand formulas in Excel and Google Sheets! `#paid`
- [Parseur](https://parseur.com/) - Parseur is a powerful data entry software that automates text extraction from emails, PDFs, and other documents, enhancing productivity by eliminating manual data entry. `#freemium`
- [SheetAI.app](https://sheetai.app/) - AI-powered tool to quickly generate formulas for Google Sheets. `#freemium`
- [SheetGod](https://www.boloforms.com/sheetgod/) - Effortlessly create and understand formulas in Excel and Google Sheets! `#paid`

**[⬆️ Back to Top](#table-of-contents)**

## SQL

- [Airops](https://www.airops.com/) - Task-specific AI Apps that go beyond Chat-GPT—run NLP, generate-data-informed content, draft/fix/optimize SQL queries, and more `#free`
- [QueryCraft](https://www.querycraft.io/) - AI-Powered Data Query Generator `#free`
- [dbdiagram.io](https://dbdiagram.io/home) - It's an online AI-Powered database diagram design tool that allows you to visually create and edit database schemas `#free`

**[⬆️ Back to Top](#table-of-contents)**

## Startup Tools

- [ClickUp](https://clickup.com/) - All of your work in one place: Tasks, Docs, Chat, Goals, & more. `#free`
- [Cookup.ai](https://cookup.ai/) - AI apps for every usecase `#free`
- [DeskDay](https://deskday.ai/) - Revolutionizing IT Support for MSPs `#paid`
- [Jasper AI](https://www.jasper.ai/) - Jasper is an AI copilot for enterprise marketing teams. `#paid`
- [Namelix](https://namelix.com/) - Generate short, brandable business names & domain names. `#free`
- [Olympia](https://olympia.chat) - AI-powered virtual staffing tool tailored for solopreneurs and bootstrapped startups. `#paid`
- [Rasgo](https://www.rasgoml.com/) - Your Self-Service AI Analytics Revolution `#free`
- [Sidekick](https://www.jigso.io/lp-sidekick) - Get answers from your apps using natural language. `#free`

**[⬆️ Back to Top](#table-of-contents)**

## Story Teller

- [AI Storyboard Generator](https://boords.com/) - Eliminates the need for drawing skills, enabling quick and easy storyboard creation. `#paid`
- [Plot Factory](https://plotfactory.com/) - An online collaborative story planner that lets writers plan, organize, and write stories & fictional universes. `#paid`
- [Sudowrite](https://www.sudowrite.com/) - The model generates text by guessing what's most likely to come next, one word at a time. Kind of like autocomplete on your phone. `#paid`
- [Tome](https://beta.tome.app/) - Unlock your best work with AI-powered generative storytelling from Tome. `#free`

**[⬆️ Back to Top](#table-of-contents)**

## Summarizer

- [ChatGPT Summary Assistant](https://chrome.google.com/webstore/detail/chatgpt-summary-assistant/nnjcoododbeemlmmhbfmmkbneniepaog) - Free AI-Powered Chrome Extension for Instant Article Summaries `#free`
- [Earkind](https://www.earkind.com/) - AI-Generated Podcasts on AI Topics `#free`
- [LeaseLens](https://leaselens.ai/) - Automate the extraction of crucial data points from real estate and commercial lease documents `#free`
- [Neural Times](https://www.neuraltimes.org/) - Your Unbiased AI-Powered News Source `#free`
- [Quill](https://apps.apple.com/us/app/quill-news-digest/id1669557131) - The AI Way to Stay Informed `#free`
- [Recall](https://www.recall.wiki/) - Summarize YouTube videos, blog posts, PDFs, articles or any other online content. `#freemium`
- [Too Long](https://toolongapp.com/) - Your Article Summarization Companion `#free`

**[⬆️ Back to Top](#table-of-contents)**

## Testing

- [Keploy](https://www.keploy.io/) - A  developer-centric backend testing tool which makes backend tests with built-in-mocks faster than unit tests, from user traffic, making it easy to use, powerful, and extensible. `#opensource`

**[⬆️ Back to Top](#table-of-contents)**

## Text to Speech

- [Dubverse](https://dubverse.ai/text-to-speech/) - AI-powered text-to-speech with Dubverse is accurate, real, and fast! Type, paste, or upload a document & convert text to speech for free. `#freemium`
- [ElevenLabs](https://elevenlabs.io/) - AI-powered text-to-speech and voice cloning technology.`#freemium`

**[⬆️ Back to Top](#table-of-contents)**

## Text to Image

- [FollowFox](https://followfox.ai/) - Open-source text-to-image generator with impressive features and capabilities. `#free`

**[⬆️ Back to Top](#table-of-contents)**

## Transcriber

- [AI Transcription by Riverside](https://riverside.fm/transcription) - Video and audio transcription `#free`
- [HappySRT](https://www.happysrt.com/) - Generate SRT Files for youtube using AI Technology `#freemium`
- [PodPilot](https://www.podpilot.ai/) - PodPilot is an AI tool designed to simplify the process of creating high-quality podcast series for organizations `#paid`
- [VideoToBlog](https://www.videotoblog.ai/) - Convert YouTube videos to blog content in one click `#free`

**[⬆️ Back to Top](#table-of-contents)**

## Travel

- [PLAN by Ixigo](https://www.ixigo.com/) - Your AI-Powered Travel Planning Companion `#free`
- [Roam Around](https://www.roamaround.io/) - Find interesting and fun places to visit `#free`
- [Travelnaut](https://travelnaut.com/) - Find travel information on attractions, food, culture, and more in one place to prepare the next trip of your dreams `#free`
- [WanderGenie](https://www.wandergenie.app/) - Transform the way you explore the world. `#free`

**[⬆️ Back to Top](#table-of-contents)**

## Video Editing

- [FineShare FineCam](https://www.fineshare.com/finecam/) - Transform your video calls and recordings with FineShare FineCam's advanced capabilities `#paid`
- [Thumbnail Ai](https://thumbnail-ai.ybouane.com/) - Will provide reviews of youtube thumbnails using AI `#free`

**[⬆️ Back to Top](#table-of-contents)**

## Video Generator

- [Chromox](https://chromox.alkaidvision.com/) - Transforming Ideas into Visual Stories. `#free`
- [D-ID](https://www.d-id.com/) - D-ID is a platform to generate videos. `#freemium`
- [FabDream AI](https://www.fabdream.art/) - Discover the world of Ai digital art through the lens of Swiss-based artist Fabio Comparelli aka fabdream. Immerse yourself in visually stunning Quality videos. `#freemium`
- [Heygen](https://www.heygen.com/) - Create videos from text in minutes with AI-generated avatars and voices. `#freemium`
- [Invideo](https://invideo.io/) - InVideo simplifies video creation with ready-made templates. `#freemium`
- [Pictory AI](https://pictory.ai/) - Pictory AI is a video creation tool that makes it effortless to produce short videos from your long-form content like scripts, posts `#paid`
- [pika.art](https://pika.art/) - An idea-to-video platform that brings your creativity to motion. `#freemium`
- [Quickads](https://www.quickads.ai/) - AI Ad Creation Platform for all your Ad Campaigns. `#freemium`
- [Runway](https://runwayml.com/) - With Runway AI, you have the power to create videos using text prompts in so many incredible ways `#free`
- [Vidnoz](https://www.vidnoz.com/) - Use Vidnoz AI and Vidnoz Flex to make winning videos! `#freemium`

**[⬆️ Back to Top](#table-of-contents)**

## Writing Generator

- [Bidlytics](https://www.bidlytics.co/) - Master the Art of Government Contracting `#freemium`
- [Free Essay Generator](https://academichelp.net/free-essay-generator/) - Assists students and writers in creating high-quality essays effortlessly. `#free`

**[⬆️ Back to Top](#table-of-contents)**

## Weather

- [Atmo Global Forecast](https://earth.atmo.ai/) - Precision Weather Forecasting with AI `#free`

**[⬆️ Back to Top](#table-of-contents)**

## Other Resources

**[⬆️ Back to Top](#table-of-contents)**

# License
[![FOSSA Status](https://app.fossa.com/api/projects/git%2Bgithub.com%2FHyraze%2Fai-collective-tools.svg?type=large)](https://app.fossa.com/projects/git%2Bgithub.com%2FHyraze%2Fai-collective-tools?ref=badge_large)

# Contributors

<a href="https://github.com/Hyraze/ai-collective-tools/graphs/contributors">
  <img src="https://contrib.rocks/image?repo=Hyraze/ai-collective-tools" />
</a><|MERGE_RESOLUTION|>--- conflicted
+++ resolved
@@ -239,11 +239,7 @@
 - [Book Witch](https://bookwitch.io/) - Use the power of AI to create complete e-books with just one click! `#freemium`
 - [Canva](https://www.canva.com/) - Use it to create social media posts, presentations, posters, videos, logos and more. `#freemium`
 - [Designs AI](https://designs.ai/) - Make a logo, video, social media banner, business card, flyer, mockup and more with AI. `#freemium`
-<<<<<<< HEAD
-- [Galileo AI](https://www.usegalileo.ai/) - Galileo AI is a UI generation platform for easy and fast design ideation
-=======
 - [Galileo AI](https://www.usegalileo.ai/explore) -Galileo AI is a UI generation platform for easy and fast design ideation.Generative AI for user interface design, empowering you to design beyond imagination with speed . `#freemium`
->>>>>>> b249ca3e
 - [Stream Slides](https://streamslide.io/) - YouTube Video to Slides Converter. `#free`
 - [svg.io](https://svg.io) - The power of AI with our Free Text-to-SVG Generator! Effortlessly convert your text prompts into stunning SVG images using our advanced AI technology. `free`
   
